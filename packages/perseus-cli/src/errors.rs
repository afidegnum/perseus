--- conflicted
+++ resolved
@@ -68,17 +68,15 @@
             description("port in PORT environment variable couldn't be parsed as number")
             display("Couldn't parse 'PORT' environment variable as a number, please check that you've provided the correct value. Error was: '{}'.", err)
         }
-<<<<<<< HEAD
         /// For when build artifacts either couldn't be removed or the directory couldn't be recreated.
         RemoveArtifactsFailed(target: Option<String>, err: String) {
             description("reconstituting build artifacts failed")
             display("Couldn't remove and replace '.perseus/dist/static/' directory at '{:?}'. Please try again or run 'perseus clean' if the error persists. Error was: '{}'.", target, err)
-=======
+        }
         /// For when moving the `pkg/` directory to `dist/pkg/` fails.
         MovePkgDirFailed(err: String) {
             description("couldn't move `pkg/` to `dist/pkg/`")
             display("Couldn't move `.perseus/pkg/` to `.perseus/dist/pkg`. Error was: '{}'.", err)
->>>>>>> 183bee0c
         }
     }
 }
